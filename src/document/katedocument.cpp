--- conflicted
+++ resolved
@@ -3162,22 +3162,8 @@
     }
 
     if (col > 0) {
-<<<<<<< HEAD
-        if (!(config()->backspaceIndents())) {
-            // ordinary backspace
-            KTextEditor::Cursor beginCursor(line, view->textLayout(c)->previousCursorPosition(c.column()));
-            KTextEditor::Cursor endCursor(line, col);
-
-            removeText(KTextEditor::Range(beginCursor, endCursor));
-            // in most cases cursor is moved by removeText, but we should do it manually
-            // for past-end-of-line cursors in block mode
-#warning how do we solve this for block mode?
-//             view->setCursorPosition(beginCursor);
-        } else {
-=======
         bool useNextBlock = false;
         if (config()->backspaceIndents()) {
->>>>>>> 0f2335f3
             // backspace indents: erase to next indent position
             Kate::TextLine textLine = m_buffer->plainLine(line);
 
@@ -3217,17 +3203,7 @@
                 }
                 beginCursor.setColumn(col - 1);
             } else {
-<<<<<<< HEAD
-                KTextEditor::Cursor beginCursor(line, view->textLayout(c)->previousCursorPosition(c.column()));
-                KTextEditor::Cursor endCursor(line, col);
-
-                removeText(KTextEditor::Range(beginCursor, endCursor));
-                // in most cases cursor is moved by removeText, but we should do it manually
-                // for past-end-of-line cursors in block mode
-//                 view->setCursorPosition(beginCursor);
-=======
                 beginCursor.setColumn(view->textLayout(c)->previousCursorPosition(c.column()));
->>>>>>> 0f2335f3
             }
             removeText(KTextEditor::Range(beginCursor, endCursor));
             // in most cases cursor is moved by removeText, but we should do it manually

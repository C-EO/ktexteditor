--- conflicted
+++ resolved
@@ -969,8 +969,7 @@
     connect(a, SIGNAL(triggered(bool)), SLOT(shiftUp()));
     m_editActions << a;
 
-<<<<<<< HEAD
-    a = ac->addAction(QLatin1String("freeze_secondary_cursors"));
+    a = ac->addAction(QStringLiteral("freeze_secondary_cursors"));
     a->setText(i18n("Freeze secondary cursor positions"));
     a->setCheckable(true);
     a->setChecked(false);
@@ -978,16 +977,13 @@
     connect(a, SIGNAL(triggered(bool)), SLOT(setSecondaryCursorsFrozen(bool)));
     m_editActions << a;
 
-    a = ac->addAction(QLatin1String("add_virtual_cursor"));
+    a = ac->addAction(QStringLiteral("add_virtual_cursor"));
     a->setText(i18n("Add secondary cursor at cursor position"));
     ac->setDefaultShortcut(a, QKeySequence(Qt::CTRL + Qt::META + Qt::Key_D));
     connect(a, SIGNAL(triggered(bool)), SLOT(placeSecondaryCursor()));
     m_editActions << a;
 
-    a = ac->addAction(QLatin1String("scroll_line_up"));
-=======
     a = ac->addAction(QStringLiteral("scroll_line_up"));
->>>>>>> 58b96201
     a->setText(i18n("Scroll Line Up"));
     ac->setDefaultShortcut(a, QKeySequence(Qt::CTRL + Qt::Key_Up));
     connect(a, SIGNAL(triggered(bool)), SLOT(scrollUp()));

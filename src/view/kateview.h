--- conflicted
+++ resolved
@@ -40,12 +40,9 @@
 #include "katetextrange.h"
 #include "katetextfolding.h"
 #include "katerenderer.h"
-<<<<<<< HEAD
 #include "katemessagewidget.h"
 #include "katemulticursor.h"
 #include "katemulticlipboard.h"
-=======
->>>>>>> 5f4a9bd2
 
 namespace KTextEditor
 {
@@ -100,11 +97,8 @@
     friend class KTextEditor::View;
     friend class ::KateViewInternal;
     friend class ::KateIconBorder;
-<<<<<<< HEAD
     friend class CalculatingCursor;
-=======
     friend class ::KateTextPreview;
->>>>>>> 5f4a9bd2
 
 public:
     ViewPrivate (KTextEditor::DocumentPrivate *doc, QWidget *parent, KTextEditor::MainWindow *mainWindow = Q_NULLPTR);

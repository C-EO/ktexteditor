--- conflicted
+++ resolved
@@ -133,12 +133,9 @@
     // KTextEditor::ClipboardInterface
     //
 public Q_SLOTS:
-<<<<<<< HEAD
     void paste();
     void pasteInternal(const QVector<QString>& texts);
-=======
-    void paste(const QString *textToPaste = nullptr);
->>>>>>> 3b202d26
+//     void paste(const QString *textToPaste = nullptr);
     void cut();
     void copy() const;
 
@@ -1009,10 +1006,9 @@
     // e.g. when saving a file or changing other config vars
     bool m_autoFoldedFirstLine;
 
-<<<<<<< HEAD
 private:
     KateMultiClipboard m_clipboard;
-=======
+
 public:
     void setScrollPositionInternal(KTextEditor::Cursor &cursor);
 
@@ -1025,7 +1021,6 @@
     int lastDisplayedLineInternal(LineType lineType) const;
 
     QRect textAreaRectInternal() const;
->>>>>>> 3b202d26
 };
 
 }

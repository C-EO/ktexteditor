--- conflicted
+++ resolved
@@ -71,11 +71,8 @@
     friend class BoundedCursor;
     friend class WrappingCursor;
     friend class KateAbstractInputMode;
-<<<<<<< HEAD
     friend class KateMultiCursor;
-=======
     friend class ::KateTextPreview;
->>>>>>> 5f4a9bd2
 
 public:
     enum Bias {

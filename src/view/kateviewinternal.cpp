--- conflicted
+++ resolved
@@ -706,15 +706,11 @@
         Q_ASSERT(foldingRange.start().isValid());
 
         // set cursor to start of folding region
-<<<<<<< HEAD
         cursors()->setPrimaryCursor(foldingRange.start(), true);
-=======
-        updateCursor(foldingRange.start(), true);
     } else {
         // force an update of the cursor, since otherwise the m_displayCursor
         // line may be below the total amount of visible lines.
-        updateCursor(m_cursor, true);
->>>>>>> 5f4a9bd2
+        cursors()->setPrimaryCursor(m_cursor, true);
     }
 
     updateView();
@@ -1115,36 +1111,7 @@
         return;
     }
 
-<<<<<<< HEAD
     cursors()->moveCursorsUp(sel);
-=======
-    // assert that the display cursor is in visible lines
-    Q_ASSERT(m_displayCursor.line() < m_view->textFolding().visibleLines());
-
-    /**
-     * move cursor to start of line, if we are at first line!
-     */
-    if (m_displayCursor.line() == 0 && (!m_view->dynWordWrap() || cache()->viewLine(m_cursor) == 0)) {
-        home(sel);
-        return;
-    }
-
-    m_preserveX = true;
-
-    KateTextLayout thisLine = currentLayout();
-    // This is not the first line because that is already simplified out above
-    KateTextLayout pRange = previousLayout();
-
-    // Ensure we're in the right spot
-    Q_ASSERT(m_cursor.line() == thisLine.line());
-    Q_ASSERT(m_cursor.column() >= thisLine.startCol());
-    Q_ASSERT(!thisLine.wrap() || m_cursor.column() < thisLine.endCol());
-
-    KTextEditor::Cursor c = renderer()->xToCursor(pRange, m_preservedX, !m_view->wrapCursor());
-
-    updateSelection(c, sel);
-    updateCursor(c);
->>>>>>> 5f4a9bd2
 }
 
 void KateViewInternal::cursorDown(bool sel)
@@ -2525,13 +2492,11 @@
             if (!thisLine.viewLine() || z == startz) {
                 //qDebug() << "paint text: line: " << thisLine.line() << " viewLine " << thisLine.viewLine() << " x: " << unionRect.x() << " y: " << unionRect.y() << " width: " << xEnd-xStart << " height: " << h << endl;
 
-<<<<<<< HEAD
                 KTextEditor::Cursor pos = primaryCursor();
-=======
+
                 // first: paint our line
                 paint.translate(QPoint(0, h * - thisLine.viewLine()));
                 paint.setClipRect(QRect(0, 0, unionRect.width(), h * thisLine.kateLineLayout()->viewLineCount()));
->>>>>>> 5f4a9bd2
                 renderer()->paintTextLine(paint, thisLine.kateLineLayout(), xStart, xEnd, &pos);
                 paint.translate(0, h * thisLine.viewLine());
 

/* This file is part of the KDE libraries
   Copyright (C) 2007 Mirko Stocker <me@misto.ch>
   Copyright (C) 2003-2005 Hamish Rodda <rodda@kde.org>
   Copyright (C) 2001 Christoph Cullmann <cullmann@kde.org>
   Copyright (C) 2001 Joseph Wenninger <jowenn@kde.org>
   Copyright (C) 1999 Jochen Wilhelmy <digisnap@cs.tu-berlin.de>
   Copyright (C) 2013 Andrey Matveyakin <a.matveyakin@gmail.com>

   This library is free software; you can redistribute it and/or
   modify it under the terms of the GNU Library General Public
   License version 2 as published by the Free Software Foundation.

   This library is distributed in the hope that it will be useful,
   but WITHOUT ANY WARRANTY; without even the implied warranty of
   MERCHANTABILITY or FITNESS FOR A PARTICULAR PURPOSE.  See the GNU
   Library General Public License for more details.

   You should have received a copy of the GNU Library General Public License
   along with this library; see the file COPYING.LIB.  If not, write to
   the Free Software Foundation, Inc., 51 Franklin Street, Fifth Floor,
   Boston, MA 02110-1301, USA.
*/

#include "katerenderer.h"

#include "katedocument.h"
#include "kateconfig.h"
#include "katehighlight.h"
#include "kateview.h"
#include "katerenderrange.h"
#include "katetextlayout.h"
#include "katebuffer.h"

#include "katepartdebug.h"

#include <QPainter>
#include <QTextLine>
#include <QStack>
#include <QBrush>
#include <QRegularExpression>
#include <QtMath> // qCeil

static const QChar tabChar(QLatin1Char('\t'));
static const QChar spaceChar(QLatin1Char(' '));
static const QChar nbSpaceChar(0xa0); // non-breaking space

KateRenderer::KateRenderer(KTextEditor::DocumentPrivate *doc, Kate::TextFolding &folding, KTextEditor::ViewPrivate *view)
    : m_doc(doc)
    , m_folding(folding)
    , m_view(view)
    , m_tabWidth(m_doc->config()->tabWidth())
    , m_indentWidth(m_doc->config()->indentationWidth())
    , m_caretStyle(KateRenderer::Line)
    , m_drawCaret(true)
    , m_showSelections(true)
    , m_showTabs(true)
    , m_showSpaces(true)
    , m_showNonPrintableSpaces(false)
    , m_printerFriendly(false)
    , m_config(new KateRendererConfig(this))
{
    updateAttributes();

    // initialize with a sane font height
    updateFontHeight();
}

KateRenderer::~KateRenderer()
{
    delete m_config;
}

void KateRenderer::updateAttributes()
{
    m_attributes = m_doc->highlight()->attributes(config()->schema());
}

KTextEditor::Attribute::Ptr KateRenderer::attribute(uint pos) const
{
    if (pos < (uint)m_attributes.count()) {
        return m_attributes[pos];
    }

    return m_attributes[0];
}

KTextEditor::Attribute::Ptr KateRenderer::specificAttribute(int context) const
{
    if (context >= 0 && context < m_attributes.count()) {
        return m_attributes[context];
    }

    return m_attributes[0];
}

void KateRenderer::setDrawCaret(bool drawCaret)
{
    m_drawCaret = drawCaret;
}

void KateRenderer::setCaretStyle(KateRenderer::caretStyles style)
{
    m_caretStyle = style;
}

void KateRenderer::setShowTabs(bool showTabs)
{
    m_showTabs = showTabs;
}

void KateRenderer::setShowTrailingSpaces(bool showSpaces)
{
    m_showSpaces = showSpaces;
}

void KateRenderer::setShowNonPrintableSpaces(const bool on)
{
    m_showNonPrintableSpaces = on;
}

void KateRenderer::setTabWidth(int tabWidth)
{
    m_tabWidth = tabWidth;
}

bool KateRenderer::showIndentLines() const
{
    return m_config->showIndentationLines();
}

void KateRenderer::setShowIndentLines(bool showIndentLines)
{
    m_config->setShowIndentationLines(showIndentLines);
}

void KateRenderer::setIndentWidth(int indentWidth)
{
    m_indentWidth = indentWidth;
}

void KateRenderer::setShowSelections(bool showSelections)
{
    m_showSelections = showSelections;
}

void KateRenderer::increaseFontSizes()
{
    QFont f(config()->font());
    f.setPointSize(f.pointSize() + 1);

    config()->setFont(f);
}

void KateRenderer::decreaseFontSizes()
{
    QFont f(config()->font());

    if ((f.pointSize() - 1) > 0) {
        f.setPointSize(f.pointSize() - 1);
    }

    config()->setFont(f);
}

bool KateRenderer::isPrinterFriendly() const
{
    return m_printerFriendly;
}

void KateRenderer::setPrinterFriendly(bool printerFriendly)
{
    m_printerFriendly = printerFriendly;
    setShowTabs(false);
    setShowTrailingSpaces(false);
    setShowSelections(false);
    setDrawCaret(false);
}

void KateRenderer::paintTextLineBackground(QPainter &paint, KateLineLayoutPtr layout, int currentViewLine, int xStart, int xEnd)
{
    if (isPrinterFriendly()) {
        return;
    }

    // Normal background color
    QColor backgroundColor(config()->backgroundColor());

    // paint the current line background if we're on the current line
    QColor currentLineColor = config()->highlightedLineColor();

    // Check for mark background
    int markRed = 0, markGreen = 0, markBlue = 0, markCount = 0;

    // Retrieve marks for this line
    uint mrk = m_doc->mark(layout->line());
    if (mrk) {
        for (uint bit = 0; bit < 32; bit++) {
            KTextEditor::MarkInterface::MarkTypes markType = (KTextEditor::MarkInterface::MarkTypes)(1 << bit);
            if (mrk & markType) {
                QColor markColor = config()->lineMarkerColor(markType);

                if (markColor.isValid()) {
                    markCount++;
                    markRed += markColor.red();
                    markGreen += markColor.green();
                    markBlue += markColor.blue();
                }
            }
        } // for
    } // Marks

    if (markCount) {
        markRed /= markCount;
        markGreen /= markCount;
        markBlue /= markCount;
        backgroundColor.setRgb(
            int((backgroundColor.red() * 0.9) + (markRed * 0.1)),
            int((backgroundColor.green() * 0.9) + (markGreen * 0.1)),
            int((backgroundColor.blue() * 0.9) + (markBlue * 0.1))
        );
    }

    // Draw line background
    paint.fillRect(0, 0, xEnd - xStart, lineHeight() * layout->viewLineCount(), backgroundColor);

    // paint the current line background if we're on the current line
    if (currentViewLine != -1) {
        if (markCount) {
            markRed /= markCount;
            markGreen /= markCount;
            markBlue /= markCount;
            currentLineColor.setRgb(
                int((currentLineColor.red() * 0.9) + (markRed * 0.1)),
                int((currentLineColor.green() * 0.9) + (markGreen * 0.1)),
                int((currentLineColor.blue() * 0.9) + (markBlue * 0.1))
            );
        }

        paint.fillRect(0, lineHeight() * currentViewLine, xEnd - xStart, lineHeight(), currentLineColor);
    }
}

void KateRenderer::paintTabstop(QPainter &paint, qreal x, qreal y)
{
    QPen penBackup(paint.pen());
    QPen pen(config()->tabMarkerColor());
    pen.setWidthF(qMax(1.0, spaceWidth() / 10.0));
    paint.setPen(pen);
    paint.setRenderHint(QPainter::Antialiasing, false);

    int dist = spaceWidth() * 0.3;
    QPoint points[8];
    points[0] = QPoint(x - dist, y - dist);
    points[1] = QPoint(x, y);
    points[2] = QPoint(x, y);
    points[3] = QPoint(x - dist, y + dist);
    x += spaceWidth() / 3.0;
    points[4] = QPoint(x - dist, y - dist);
    points[5] = QPoint(x, y);
    points[6] = QPoint(x, y);
    points[7] = QPoint(x - dist, y + dist);
    paint.drawLines(points, 4);
    paint.setPen(penBackup);
}

void KateRenderer::paintTrailingSpace(QPainter &paint, qreal x, qreal y)
{
    QPen penBackup(paint.pen());
    QPen pen(config()->tabMarkerColor());
    pen.setWidthF(spaceWidth() / 3.5);
    pen.setCapStyle(Qt::RoundCap);
    paint.setPen(pen);
    paint.setRenderHint(QPainter::Antialiasing, true);

    paint.drawPoint(QPointF(x, y));
    paint.setPen(penBackup);
}

void KateRenderer::paintNonBreakSpace(QPainter &paint, qreal x, qreal y)
{
    QPen penBackup(paint.pen());
    QPen pen(config()->tabMarkerColor());
    pen.setWidthF(qMax(1.0, spaceWidth() / 10.0));
    paint.setPen(pen);
    paint.setRenderHint(QPainter::Antialiasing, false);

    const int height = fontHeight();
    const int width = spaceWidth();

    QPoint points[6];
    points[0] = QPoint(x + width / 10, y + height / 4);
    points[1] = QPoint(x + width / 10, y + height / 3);
    points[2] = QPoint(x + width / 10, y + height / 3);
    points[3] = QPoint(x + width - width / 10, y + height / 3);
    points[4] = QPoint(x + width - width / 10, y + height / 3);
    points[5] = QPoint(x + width - width / 10, y + height / 4);
    paint.drawLines(points, 3);
    paint.setPen(penBackup);
}

void KateRenderer::paintNonPrintableSpaces(QPainter &paint, qreal x, qreal y, const QChar &chr)
{
    paint.save();
    QPen pen(config()->spellingMistakeLineColor());
    pen.setWidthF(qMax(1.0, spaceWidth() * 0.1));
    paint.setPen(pen);
    paint.setRenderHint(QPainter::Antialiasing, false);

    const int height = fontHeight();
    const int width = config()->fontMetrics().width(chr);
    const int offset = spaceWidth() * 0.1;

    QPoint points[8];
    points[0] = QPoint(x - offset, y + offset);
    points[1] = QPoint(x + width + offset, y + offset);
    points[2] = QPoint(x + width + offset, y + offset);
    points[3] = QPoint(x + width + offset, y - height - offset);
    points[4] = QPoint(x + width + offset, y - height - offset);
    points[5] = QPoint(x - offset, y - height - offset);
    points[6] = QPoint(x - offset, y - height - offset);
    points[7] = QPoint(x - offset, y + offset);
    paint.drawLines(points, 4);
    paint.restore();
}

void KateRenderer::paintIndentMarker(QPainter &paint, uint x, uint y /*row*/)
{
    QPen penBackup(paint.pen());
    QPen myPen(config()->indentationLineColor());
    static const QVector<qreal> dashPattern = QVector<qreal>() << 1 << 1;
    myPen.setDashPattern(dashPattern);
    if (y % 2) {
        myPen.setDashOffset(1);
    }
    paint.setPen(myPen);

    const int height = fontHeight();
    const int top = 0;
    const int bottom = height - 1;

    QPainter::RenderHints renderHints = paint.renderHints();
    paint.setRenderHints(renderHints, false);

    paint.drawLine(x + 2, top, x + 2, bottom);

    paint.setRenderHints(renderHints, true);

    paint.setPen(penBackup);
}

static bool rangeLessThanForRenderer(const Kate::TextRange *a, const Kate::TextRange *b)
{
    // compare Z-Depth first
    // smaller Z-Depths should win!
    if (a->zDepth() > b->zDepth()) {
        return true;
    } else if (a->zDepth() < b->zDepth()) {
        return false;
    }

    // end of a > end of b?
    if (a->end().toCursor() > b->end().toCursor()) {
        return true;
    }

    // if ends are equal, start of a < start of b?
    if (a->end().toCursor() == b->end().toCursor()) {
        return a->start().toCursor() < b->start().toCursor();
    }

    return false;
}

QList<QTextLayout::FormatRange> KateRenderer::decorationsForLine(const Kate::TextLine &textLine, int line, bool selectionsOnly, KateRenderRange *completionHighlight, bool completionSelected) const
{
    QList<QTextLayout::FormatRange> newHighlight;

//     qDebug() << "paint line:" << line << "selection ranges:" << m_view->selections()->selections();

    // Don't compute the highlighting if there isn't going to be any highlighting
    QList<Kate::TextRange *> rangesWithAttributes = m_doc->buffer().rangesForLine(line, m_printerFriendly ? 0 : m_view, true);
    if (selectionsOnly || !textLine->attributesList().isEmpty() || !rangesWithAttributes.isEmpty()) {
        RenderRangeList renderRanges;

        // Add the inbuilt highlighting to the list
        NormalRenderRange *inbuiltHighlight = new NormalRenderRange();
        const QVector<Kate::TextLineData::Attribute> &al = textLine->attributesList();
        for (int i = 0; i < al.count(); ++i)
            if (al[i].length > 0 && al[i].attributeValue > 0) {
                inbuiltHighlight->addRange(new KTextEditor::Range(KTextEditor::Cursor(line, al[i].offset), al[i].length), specificAttribute(al[i].attributeValue));
            }
        renderRanges.append(inbuiltHighlight);

        if (!completionHighlight) {
            // check for dynamic hl stuff
            const QSet<Kate::TextRange *> *rangesMouseIn = m_view ? m_view->rangesMouseIn() : 0;
            const QSet<Kate::TextRange *> *rangesCaretIn = m_view ? m_view->rangesCaretIn() : 0;
            bool anyDynamicHlsActive = m_view && (!rangesMouseIn->empty() || !rangesCaretIn->empty());

            // sort all ranges, we want that the most specific ranges win during rendering, multiple equal ranges are kind of random, still better than old smart rangs behavior ;)
            qSort(rangesWithAttributes.begin(), rangesWithAttributes.end(), rangeLessThanForRenderer);

            // loop over all ranges
            for (int i = 0; i < rangesWithAttributes.size(); ++i) {
                // real range
                Kate::TextRange *kateRange = rangesWithAttributes[i];

                // calculate attribute, default: normal attribute
                KTextEditor::Attribute::Ptr attribute = kateRange->attribute();
                if (anyDynamicHlsActive) {
                    // check mouse in
                    if (KTextEditor::Attribute::Ptr attributeMouseIn = attribute->dynamicAttribute(KTextEditor::Attribute::ActivateMouseIn)) {
                        if (rangesMouseIn->contains(kateRange)) {
                            attribute = attributeMouseIn;
                        }
                    }

                    // check caret in
                    if (KTextEditor::Attribute::Ptr attributeCaretIn = attribute->dynamicAttribute(KTextEditor::Attribute::ActivateCaretIn)) {
                        if (rangesCaretIn->contains(kateRange)) {
                            attribute = attributeCaretIn;
                        }
                    }
                }

                // span range
                NormalRenderRange *additionaHl = new NormalRenderRange();
                additionaHl->addRange(new KTextEditor::Range(*kateRange), attribute);
                renderRanges.append(additionaHl);
            }
        } else {
            // Add the code completion arbitrary highlight to the list
            renderRanges.append(completionHighlight);
        }

        // Add selection highlighting if we're creating the selection decorations
        if ((m_view && selectionsOnly && showSelections() && m_view->selection()) || (completionHighlight && completionSelected) || (m_view && m_view->blockSelection())) {

            // Set up the selection background attribute TODO: move this elsewhere, eg. into the config?
            static KTextEditor::Attribute::Ptr backgroundAttribute;
            if (!backgroundAttribute) {
                backgroundAttribute = KTextEditor::Attribute::Ptr(new KTextEditor::Attribute());
            }

            backgroundAttribute->setBackground(config()->selectionColor());
            backgroundAttribute->setForeground(attribute(KTextEditor::dsNormal)->selectedForeground().color());

            // Create ranges for the current selection
            if (completionHighlight && completionSelected) {
                auto selectionHighlight = new NormalRenderRange();
                selectionHighlight->addRange(new KTextEditor::Range(line, 0, line + 1, 0), backgroundAttribute);
                renderRanges.append(selectionHighlight);
            } else if (m_view->blockSelection() && m_view->selections()->overlapsLine(line)) {
                auto selectionHighlight = new NormalRenderRange();
                selectionHighlight->addRange(new KTextEditor::Range(m_doc->rangeOnLine(m_view->selectionRange(), line)), backgroundAttribute);
                renderRanges.append(selectionHighlight);
            } else {
                auto s = m_view->selections()->selections();
                Q_FOREACH ( const auto& range, s ) {
                    if ( !range.overlapsLine(line) ) {
                        continue;
                    }

                    auto start = qMax(range.start(), KTextEditor::Cursor(line, 0));
                    auto end = qMin(range.end(), KTextEditor::Cursor(line, textLine->length()));
//                     qDebug() << "adding highlight range:" << start << end << "for line" << line;
                    auto selectionHighlight = new NormalRenderRange();
                    selectionHighlight->addRange(new KTextEditor::Range(start, end), backgroundAttribute);
                    renderRanges.append(selectionHighlight);
                }
            }
        }

        KTextEditor::Cursor currentPosition, endPosition;

        // Calculate the range which we need to iterate in order to get the highlighting for just this line
        if (m_view && selectionsOnly) {
            if (m_view->blockSelection()) {
                KTextEditor::Range subRange = m_doc->rangeOnLine(m_view->selectionRange(), line);
                currentPosition = subRange.start();
                endPosition = subRange.end();
            } else {
                KTextEditor::Range rangeNeeded = KTextEditor::Range(line, 0, line + 1, 0);

                currentPosition = rangeNeeded.start();
                endPosition = rangeNeeded.end();
            }
        } else {
            currentPosition = KTextEditor::Cursor(line, 0);
            endPosition = KTextEditor::Cursor(line + 1, 0);
        }

        // Main iterative loop.  This walks through each set of highlighting ranges, and stops each
        // time the highlighting changes.  It then creates the corresponding QTextLayout::FormatRanges.
        while (currentPosition < endPosition) {
            renderRanges.advanceTo(currentPosition);
//             qDebug() << "advanced to:" << currentPosition << renderRanges.hasAttribute();

            if (!renderRanges.hasAttribute()) {
                // No attribute, don't need to create a FormatRange for this text range
                currentPosition = renderRanges.nextBoundary();
                continue;
            }

            KTextEditor::Cursor nextPosition = renderRanges.nextBoundary();

            // Create the format range and populate with the correct start, length and format info
            QTextLayout::FormatRange fr;
            fr.start = currentPosition.column();

            if (nextPosition < endPosition || endPosition.line() <= line) {
                fr.length = nextPosition.column() - currentPosition.column();

            } else {
                // +1 to force background drawing at the end of the line when it's warranted
                fr.length = textLine->length() - currentPosition.column() + 1;
            }

            KTextEditor::Attribute::Ptr a = renderRanges.generateAttribute();
            if (a) {
                fr.format = *a;

#warning fixme, no idea how this should work. halp
//                 if (selectionsOnly) {
//                     assignSelectionBrushesFromAttribute(fr, *a);
//                 }
            }

            newHighlight.append(fr);

            currentPosition = nextPosition;
        }

        if (completionHighlight)
            // Don't delete external completion render range
        {
            renderRanges.removeAll(completionHighlight);
        }

        qDeleteAll(renderRanges);
    }

    return newHighlight;
}

void KateRenderer::assignSelectionBrushesFromAttribute(QTextLayout::FormatRange &target, const KTextEditor::Attribute &attribute) const
{
    if (attribute.hasProperty(SelectedForeground)) {
        target.format.setForeground(attribute.selectedForeground());
    }
    if (attribute.hasProperty(SelectedBackground)) {
        target.format.setBackground(attribute.selectedBackground());
    }
}

/*
The ultimate line painting function.
Currently missing features:
- draw indent lines
*/
void KateRenderer::paintTextLine(QPainter &paint, KateLineLayoutPtr range, int xStart, int xEnd, const KTextEditor::Cursor *cursor, PaintTextLineFlags flags)
{
    Q_ASSERT(range->isValid());

//   qCDebug(LOG_KTE)<<"KateRenderer::paintTextLine";

    // font data
    const QFontMetricsF &fm = config()->fontMetrics();

    int currentViewLine = -1;
    if (cursor && cursor->line() == range->line()) {
        currentViewLine = range->viewLineForColumn(cursor->column());
    }

    paintTextLineBackground(paint, range, currentViewLine, xStart, xEnd);

    if (range->layout()) {
        bool drawSelection = m_view && m_view->selection() && showSelections() && m_view->selections()->overlapsLine(range->line());
//         qDebug() << "draw selection:" << drawSelection << range->line();
        // Draw selection in block selecton mode. We need past-end-of-line selection which QTextLayout::draw can't render
        if (drawSelection && m_view->blockSelection()) {
            int selectionStartColumn = m_doc->fromVirtualColumn(range->line(), m_doc->toVirtualColumn(m_view->selectionRange().start()));
            int selectionEndColumn   = m_doc->fromVirtualColumn(range->line(), m_doc->toVirtualColumn(m_view->selectionRange().end()));
            QBrush selectionBrush = config()->selectionColor();
            if (selectionStartColumn != selectionEndColumn) {
                KateTextLayout lastLine = range->viewLine(range->viewLineCount() - 1);
                if (selectionEndColumn > lastLine.startCol()) {
                    int selectionStartX = (selectionStartColumn > lastLine.startCol()) ? cursorToX(lastLine, selectionStartColumn, true) : 0;
                    int selectionEndX = cursorToX(lastLine, selectionEndColumn, true);
                    paint.fillRect(QRect(selectionStartX - xStart, (int)lastLine.lineLayout().y(), selectionEndX - selectionStartX, lineHeight()), selectionBrush);
                }
            }
        }

        QVector<QTextLayout::FormatRange> additionalFormats;
        if (range->length() > 0) {
            // We may have changed the pen, be absolutely sure it gets set back to
            // normal foreground color before drawing text for text that does not
            // set the pen color
            paint.setPen(attribute(KTextEditor::dsNormal)->foreground().color());
            // Draw the text :)
            if (drawSelection) {
                // FIXME toVector() may be a performance issue
                additionalFormats = decorationsForLine(range->textLine(), range->line(), true).toVector();
//                 qDebug() << "selection formats:" << additionalFormats.size();
//                 Q_FOREACH ( const auto& fmt, additionalFormats ) {
//                     qDebug() << fmt.start << fmt.length << fmt.format;
//                 }
                range->layout()->draw(&paint, QPoint(-xStart, 0), additionalFormats);

            } else {
                range->layout()->draw(&paint, QPoint(-xStart, 0));
            }
        }

        QBrush backgroundBrush;
        bool backgroundBrushSet = false;

        // Loop each individual line for additional text decoration etc.
        QListIterator<QTextLayout::FormatRange> it = range->layout()->additionalFormats();
        QVectorIterator<QTextLayout::FormatRange> it2 = additionalFormats;
        for (int i = 0; i < range->viewLineCount(); ++i) {
            KateTextLayout line = range->viewLine(i);

            bool haveBackground = false;
            // Determine the background to use, if any, for the end of this view line
            backgroundBrushSet = false;
            while (it2.hasNext()) {
                const QTextLayout::FormatRange &fr = it2.peekNext();
                if (fr.start > line.endCol()) {
                    break;
                }

                if (fr.start + fr.length > line.endCol()) {
                    if (fr.format.hasProperty(QTextFormat::BackgroundBrush)) {
                        backgroundBrushSet = true;
                        backgroundBrush = fr.format.background();
                    }

                    haveBackground = true;
                    break;
                }

                it2.next();
            }

            while (!haveBackground && it.hasNext()) {
                const QTextLayout::FormatRange &fr = it.peekNext();
                if (fr.start > line.endCol()) {
                    break;
                }

                if (fr.start + fr.length > line.endCol()) {
                    if (fr.format.hasProperty(QTextFormat::BackgroundBrush)) {
                        backgroundBrushSet = true;
                        backgroundBrush = fr.format.background();
                    }

                    break;
                }

                it.next();
            }

            // Draw selection or background color outside of areas where text is rendered
            if (!m_printerFriendly) {
                bool draw = false;
                QBrush drawBrush;
                if (m_view && m_view->selection() && !m_view->blockSelection() && m_view->lineEndSelected(line.end(true))) {
                    draw = true;
                    drawBrush = config()->selectionColor();
                } else if (backgroundBrushSet && !m_view->blockSelection()) {
                    draw = true;
                    drawBrush = backgroundBrush;
                }

                if (draw) {
                    int fillStartX = line.endX() - line.startX() + line.xOffset() - xStart;
                    int fillStartY = lineHeight() * i;
                    int width = xEnd - xStart - fillStartX;
                    int height = lineHeight();

                    // reverse X for right-aligned lines
                    if (range->layout()->textOption().alignment() == Qt::AlignRight) {
                        fillStartX = 0;
                    }

                    if (width > 0) {
                        QRect area(fillStartX, fillStartY, width, height);
                        paint.fillRect(area, drawBrush);
                    }
                }
            }
            // Draw indent lines
            if (showIndentLines() && i == 0) {
                const qreal w = spaceWidth();
                const int lastIndentColumn = range->textLine()->indentDepth(m_tabWidth);

                for (int x = m_indentWidth; x < lastIndentColumn; x += m_indentWidth) {
                    paintIndentMarker(paint, x * w + 1 - xStart, range->line());
                }
            }

            // draw an open box to mark non-breaking spaces
            const QString &text = range->textLine()->string();
            int y = lineHeight() * i + fm.ascent() - fm.strikeOutPos();
            int nbSpaceIndex = text.indexOf(nbSpaceChar, line.lineLayout().xToCursor(xStart));

            while (nbSpaceIndex != -1 && nbSpaceIndex < line.endCol()) {
                int x = line.lineLayout().cursorToX(nbSpaceIndex);
                if (x > xEnd) {
                    break;
                }
                paintNonBreakSpace(paint, x - xStart, y);
                nbSpaceIndex = text.indexOf(nbSpaceChar, nbSpaceIndex + 1);
            }

            // draw tab stop indicators
            if (showTabs()) {
                int tabIndex = text.indexOf(tabChar, line.lineLayout().xToCursor(xStart));
                while (tabIndex != -1 && tabIndex < line.endCol()) {
                    int x = line.lineLayout().cursorToX(tabIndex);
                    if (x > xEnd) {
                        break;
                    }
                    paintTabstop(paint, x - xStart + spaceWidth() / 2.0, y);
                    tabIndex = text.indexOf(tabChar, tabIndex + 1);
                }
            }

            // draw trailing spaces
            if (showTrailingSpaces()) {
                int spaceIndex = line.endCol() - 1;
                int trailingPos = range->textLine()->lastChar();
                if (trailingPos < 0) {
                    trailingPos = 0;
                }
                if (spaceIndex >= trailingPos) {
                    while (spaceIndex >= line.startCol() && text.at(spaceIndex).isSpace()) {
                        if (text.at(spaceIndex) != QLatin1Char('\t') || !showTabs()) {
                            paintTrailingSpace(paint, line.lineLayout().cursorToX(spaceIndex) - xStart + spaceWidth() / 2.0, y);
                        }
                        --spaceIndex;
                    }
                }
            }

            if (showNonPrintableSpaces()) {
                const int y = lineHeight() * i + fm.ascent();

                static const QRegularExpression nonPrintableSpacesRegExp(QStringLiteral("[\\x{2000}-\\x{200F}\\x{2028}-\\x{202F}\\x{205F}-\\x{2064}\\x{206A}-\\x{206F}]"));
                QRegularExpressionMatchIterator i = nonPrintableSpacesRegExp.globalMatch(text, line.lineLayout().xToCursor(xStart));

                while (i.hasNext()) {
                    const int charIndex = i.next().capturedStart();

                    const int x = line.lineLayout().cursorToX(charIndex);
                    if (x > xEnd) {
                        break;
                    }

                    paintNonPrintableSpaces(paint, x - xStart, y, text[charIndex]);
                }
            }
        }

        // draw word-wrap-honor-indent filling
        if ((range->viewLineCount() > 1)  && range->shiftX() && (range->shiftX() > xStart)) {
            if (backgroundBrushSet)
                paint.fillRect(0, lineHeight(), range->shiftX() - xStart, lineHeight() * (range->viewLineCount() - 1),
                               backgroundBrush);
            paint.fillRect(0, lineHeight(), range->shiftX() - xStart, lineHeight() * (range->viewLineCount() - 1),
                           QBrush(config()->wordWrapMarkerColor(), Qt::Dense4Pattern));
        }

        // Draw caret
        auto drawCaretAt = [this, &range, &paint, &xEnd, &xStart](const KTextEditor::Cursor* cursor, int alpha=255) {
            if (drawCaret() && cursor && range->includesCursor(*cursor)) {
                int caretWidth, lineWidth = 2;
                QColor color;
                QTextLine line = range->layout()->lineForTextPosition(qMin(cursor->column(), range->length()));

                // Determine the caret's style
                caretStyles style = caretStyle();

                // Make the caret the desired width
                if (style == Line) {
                    caretWidth = lineWidth;
                } else if (line.isValid() && cursor->column() < range->length()) {
                    caretWidth = int(line.cursorToX(cursor->column() + 1) - line.cursorToX(cursor->column()));
                    if (caretWidth < 0) {
                        caretWidth = -caretWidth;
                    }
                } else {
                    caretWidth = spaceWidth();
                }

                // Determine the color
                if (m_caretOverrideColor.isValid()) {
                    // Could actually use the real highlighting system for this...
                    // would be slower, but more accurate for corner cases
                    color = m_caretOverrideColor;
                } else {
                    // search for the FormatRange that includes the cursor
                    foreach (const QTextLayout::FormatRange &r, range->layout()->additionalFormats()) {
                        if ((r.start <= cursor->column()) && ((r.start + r.length)  > cursor->column())) {
                            // check for Qt::NoBrush, as the returned color is black() and no invalid QColor
                            QBrush foregroundBrush = r.format.foreground();
                            if (foregroundBrush != Qt::NoBrush) {
                                color = r.format.foreground().color();
                            }
                            break;
                        }
                    }
                    // still no color found, fall back to default style
                    if (!color.isValid()) {
                        color = attribute(KTextEditor::dsNormal)->foreground().color();
                    }
                }

<<<<<<< HEAD
                // Clip the caret - Qt's caret has a habit of intruding onto other lines.
                paint.save();
                paint.setClipRect(0, line.lineNumber() * lineHeight(), xEnd - xStart, lineHeight());
                switch (style) {
                case Line :
                    color.setAlpha(alpha);
                    paint.setPen(QPen(color, caretWidth));
                    break;
                case Block :
                    // use a gray caret so it's possible to see the character
                    color.setAlpha(alpha/2);
                    paint.setPen(QPen(color, caretWidth));
                    break;
                case Underline :
                    color.setAlpha(alpha);
                    paint.setClipRect(0, lineHeight() - lineWidth, xEnd - xStart, lineWidth);
                    break;
                case Half :
                    color.setAlpha(alpha/2);
                    paint.setPen(QPen(color, caretWidth));
                    paint.setClipRect(0, lineHeight() / 2, xEnd - xStart, lineHeight() / 2);
                    break;
                }
=======
            paint.save();
            switch (style) {
            case Line :
                paint.setPen(QPen(color, caretWidth));
                break;
            case Block :
                // use a gray caret so it's possible to see the character
                color.setAlpha(128);
                paint.setPen(QPen(color, caretWidth));
                break;
            case Underline :
                break;
            case Half :
                color.setAlpha(128);
                paint.setPen(QPen(color, caretWidth));
                break;
            }
>>>>>>> 5f4a9bd2

                if (cursor->column() <= range->length()) {
                    range->layout()->drawCursor(&paint, QPoint(-xStart, 0), cursor->column(), caretWidth);
                } else {
                    // Off the end of the line... must be block mode. Draw the caret ourselves.
                    const KateTextLayout &lastLine = range->viewLine(range->viewLineCount() - 1);
                    int x = cursorToX(lastLine, KTextEditor::Cursor(range->line(), cursor->column()), true);
                    if ((x >= xStart) && (x <= xEnd)) {
                        paint.fillRect(x - xStart, (int)lastLine.lineLayout().y(), caretWidth, lineHeight(), color);
                    }
                }

                paint.restore();
            }
        };
        drawCaretAt(cursor);
        foreach ( const auto& secondary, view()->cursors()->secondaryCursors() ) {
            drawCaretAt(&secondary, 128);
        }
    }

    // Draws the dashed underline at the start of a folded block of text.
    if (!(flags & SkipDrawFirstInvisibleLineUnderlined) && range->startsInvisibleBlock()) {
        const QPainter::RenderHints backupRenderHints = paint.renderHints();
        paint.setRenderHint(QPainter::Antialiasing, false);
        QPen pen(config()->wordWrapMarkerColor());
        pen.setCosmetic(true);
        pen.setStyle(Qt::DashLine);
        pen.setDashOffset(xStart);
        paint.setPen(pen);
        paint.drawLine(0, (lineHeight() * range->viewLineCount()) - 1, xEnd - xStart, (lineHeight() * range->viewLineCount()) - 1);
        paint.setRenderHints(backupRenderHints);
    }

    // show word wrap marker if desirable
    if ((!isPrinterFriendly()) && config()->wordWrapMarker() && QFontInfo(config()->font()).fixedPitch()) {
        const QPainter::RenderHints backupRenderHints = paint.renderHints();
        paint.setRenderHint(QPainter::Antialiasing, false);
        paint.setPen(config()->wordWrapMarkerColor());
        int _x = qreal(m_doc->config()->wordWrapAt()) * fm.width(QLatin1Char('x')) - xStart;
        paint.drawLine(_x, 0, _x, lineHeight());
        paint.setRenderHints(backupRenderHints);
    }
}

const QFont &KateRenderer::currentFont() const
{
    return config()->font();
}

const QFontMetricsF &KateRenderer::currentFontMetrics() const
{
    return config()->fontMetrics();
}

uint KateRenderer::fontHeight() const
{
    return m_fontHeight;
}

uint KateRenderer::documentHeight() const
{
    return m_doc->lines() * lineHeight();
}

int KateRenderer::lineHeight() const
{
    return fontHeight();
}

void KateRenderer::updateConfig()
{
    // update the attibute list pointer
    updateAttributes();

    // update font height, do this before we update the view!
    updateFontHeight();

    // trigger view update, if any!
    if (m_view) {
        m_view->updateRendererConfig();
    }
}

void KateRenderer::updateFontHeight()
{
    // use height of font + round down, ensure we have at least one pixel
    // we round down to avoid artifacts: line height too large vs. qt background rendering of text attributes
    const qreal height = config()->fontMetrics().height();
    m_fontHeight = qMax(1, qFloor(height));
}

qreal KateRenderer::spaceWidth() const
{
    return config()->fontMetrics().width(spaceChar);
}

void KateRenderer::layoutLine(KateLineLayoutPtr lineLayout, int maxwidth, bool cacheLayout) const
{
    // if maxwidth == -1 we have no wrap

    Kate::TextLine textLine = lineLayout->textLine();
    Q_ASSERT(textLine);

    QTextLayout *l = lineLayout->layout();
    if (!l) {
        l = new QTextLayout(textLine->string(), config()->font());
    } else {
        l->setText(textLine->string());
        l->setFont(config()->font());
    }

    l->setCacheEnabled(cacheLayout);

    // Initial setup of the QTextLayout.

    // Tab width
    QTextOption opt;
    opt.setFlags(QTextOption::IncludeTrailingSpaces);
    opt.setTabStop(m_tabWidth * config()->fontMetrics().width(spaceChar));
    opt.setWrapMode(QTextOption::WrapAtWordBoundaryOrAnywhere);

    // Find the first strong character in the string.
    // If it is an RTL character, set the base layout direction of the string to RTL.
    //
    // See http://www.unicode.org/reports/tr9/#The_Paragraph_Level (Sections P2 & P3).
    // Qt's text renderer ("scribe") version 4.2 assumes a "higher-level protocol"
    // (such as KatePart) will specify the paragraph level, so it does not apply P2 & P3
    // by itself. If this ever change in Qt, the next code block could be removed.
    if (isLineRightToLeft(lineLayout)) {
        opt.setAlignment(Qt::AlignRight);
        opt.setTextDirection(Qt::RightToLeft);
    } else {
        opt.setAlignment(Qt::AlignLeft);
        opt.setTextDirection(Qt::LeftToRight);
    }

    l->setTextOption(opt);

    // Syntax highlighting, inbuilt and arbitrary
    l->setAdditionalFormats(decorationsForLine(textLine, lineLayout->line()));

    // Begin layouting
    l->beginLayout();

    int height = 0;
    int shiftX = 0;

    bool needShiftX = (maxwidth != -1)
                      && m_view && (m_view->config()->dynWordWrapAlignIndent() > 0);

    forever {
    QTextLine line = l->createLine();
        if (!line.isValid())
        {
            break;
        }

        if (maxwidth > 0)
        {
            line.setLineWidth(maxwidth);
        }

        line.setPosition(QPoint(line.lineNumber() ? shiftX : 0, height));

        if (needShiftX && line.width() > 0)
        {
            needShiftX = false;
            // Determine x offset for subsequent-lines-of-paragraph indenting
            int pos = textLine->nextNonSpaceChar(0);

            if (pos > 0) {
                shiftX = (int)line.cursorToX(pos);
            }

            // check for too deep shift value and limit if necessary
            if (shiftX > ((double)maxwidth / 100 * m_view->config()->dynWordWrapAlignIndent())) {
                shiftX = 0;
            }

            // if shiftX > 0, the maxwidth has to adapted
            maxwidth -= shiftX;

            lineLayout->setShiftX(shiftX);
        }

        height += lineHeight();
    }

    l->endLayout();

    lineLayout->setLayout(l);
}

// 1) QString::isRightToLeft() sux
// 2) QString::isRightToLeft() is marked as internal (WTF?)
// 3) QString::isRightToLeft() does not seem to work on my setup
// 4) isStringRightToLeft() should behave much better than QString::isRightToLeft() therefore:
// 5) isStringRightToLeft() kicks ass
bool KateRenderer::isLineRightToLeft(KateLineLayoutPtr lineLayout) const
{
    QString s = lineLayout->textLine()->string();
    int i = 0;

    // borrowed from QString::updateProperties()
    while (i != s.length()) {
        QChar c = s.at(i);

        switch (c.direction()) {
        case QChar::DirL:
        case QChar::DirLRO:
        case QChar::DirLRE:
            return false;

        case QChar::DirR:
        case QChar::DirAL:
        case QChar::DirRLO:
        case QChar::DirRLE:
            return true;

        default:
            break;
        }
        i ++;
    }

    return false;
#if 0
    // or should we use the direction of the widget?
    QWidget *display = qobject_cast<QWidget *>(view()->parent());
    if (!display) {
        return false;
    }
    return display->layoutDirection() == Qt::RightToLeft;
#endif
}

int KateRenderer::cursorToX(const KateTextLayout &range, int col, bool returnPastLine) const
{
    return cursorToX(range, KTextEditor::Cursor(range.line(), col), returnPastLine);
}

int KateRenderer::cursorToX(const KateTextLayout &range, const KTextEditor::Cursor &pos, bool returnPastLine) const
{
    Q_ASSERT(range.isValid());

    int x;
    if (range.lineLayout().width() > 0) {
        x = (int)range.lineLayout().cursorToX(pos.column());
    } else {
        x = 0;
    }

    int over = pos.column() - range.endCol();
    if (returnPastLine && over > 0) {
        x += over * spaceWidth();
    }

    return x;
}

KTextEditor::Cursor KateRenderer::xToCursor(const KateTextLayout &range, int x, bool returnPastLine) const
{
    Q_ASSERT(range.isValid());
    KTextEditor::Cursor ret(range.line(), range.lineLayout().xToCursor(x));

    // TODO wrong for RTL lines?
    if (returnPastLine && range.endCol(true) == -1 && x > range.width() + range.xOffset()) {
        ret.setColumn(ret.column() + ((x - (range.width() + range.xOffset())) / spaceWidth()));
    }

    return ret;
}

void KateRenderer::setCaretOverrideColor(const QColor &color)
{
    m_caretOverrideColor = color;
}
<|MERGE_RESOLUTION|>--- conflicted
+++ resolved
@@ -818,49 +818,23 @@
                     }
                 }
 
-<<<<<<< HEAD
-                // Clip the caret - Qt's caret has a habit of intruding onto other lines.
                 paint.save();
-                paint.setClipRect(0, line.lineNumber() * lineHeight(), xEnd - xStart, lineHeight());
                 switch (style) {
                 case Line :
-                    color.setAlpha(alpha);
                     paint.setPen(QPen(color, caretWidth));
                     break;
                 case Block :
                     // use a gray caret so it's possible to see the character
-                    color.setAlpha(alpha/2);
+                    color.setAlpha(128);
                     paint.setPen(QPen(color, caretWidth));
                     break;
                 case Underline :
-                    color.setAlpha(alpha);
-                    paint.setClipRect(0, lineHeight() - lineWidth, xEnd - xStart, lineWidth);
                     break;
                 case Half :
-                    color.setAlpha(alpha/2);
+                    color.setAlpha(128);
                     paint.setPen(QPen(color, caretWidth));
-                    paint.setClipRect(0, lineHeight() / 2, xEnd - xStart, lineHeight() / 2);
                     break;
                 }
-=======
-            paint.save();
-            switch (style) {
-            case Line :
-                paint.setPen(QPen(color, caretWidth));
-                break;
-            case Block :
-                // use a gray caret so it's possible to see the character
-                color.setAlpha(128);
-                paint.setPen(QPen(color, caretWidth));
-                break;
-            case Underline :
-                break;
-            case Half :
-                color.setAlpha(128);
-                paint.setPen(QPen(color, caretWidth));
-                break;
-            }
->>>>>>> 5f4a9bd2
 
                 if (cursor->column() <= range->length()) {
                     range->layout()->drawCursor(&paint, QPoint(-xStart, 0), cursor->column(), caretWidth);
